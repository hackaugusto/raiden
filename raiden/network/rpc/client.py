# -*- coding: utf8 -*-
import string
import random
from collections import defaultdict
from itertools import count

from ethereum import slogging

from ethereum import _solidity
from ethereum.utils import denoms, privtoaddr, int_to_big_endian, encode_hex
from pyethapp.jsonrpc import address_decoder, data_decoder, quantity_encoder

from raiden.utils import isaddress, pex
from raiden.blockchain.net_contract import NettingChannelContract
from raiden.blockchain.abi import (
    HUMAN_TOKEN_ABI,
    CHANNEL_MANAGER_ABI,
    NETTING_CHANNEL_ABI,
    REGISTRY_ABI,

    CHANNELNEWBALANCE_EVENTID,
    CHANNELNEW_EVENTID,
    CHANNELSECRETREVEALED_EVENTID,
)

log = slogging.getLogger(__name__)  # pylint: disable=invalid-name
LETTERS = string.printable
MOCK_REGISTRY_ADDRESS = '7265676973747279726567697374727972656769'

# GAS_LIMIT = 3141592  # Morden's gasLimit.
GAS_LIMIT = 9 * 10 ** 10  # hack: temporarily fix for high gas usage in the registry contract
GAS_LIMIT_HEX = '0x' + int_to_big_endian(GAS_LIMIT).encode('hex')
GAS_PRICE = denoms.wei
DEFAULT_TIMEOUT = 3

FILTER_ID_GENERATOR = count()

solidity = _solidity.get_solidity()  # pylint: disable=invalid-name


def make_address():
    return bytes(''.join(random.choice(LETTERS) for _ in range(20)))


def decode_topic(topic):
    return int(topic[2:], 16)


<<<<<<< HEAD
def get_abi_from_file(contract_path):
    return solidity.mk_full_signature(None, path=contract_path)
=======
class BlockChainService(object):
    """ Exposes the blockchain's state through JSON-RPC. """
    # pylint: disable=too-many-instance-attributes,unused-argument
>>>>>>> 6058217f

    def __init__(self, jsonrpc_client, registry_address):
        self.address_asset = dict()
        self.address_manager = dict()
        self.address_contract = dict()
        self.address_registry = dict()
        self.asset_manager = dict()

        self.client = jsonrpc_client
        self.default_registry = self.registry(registry_address)

    def asset(self, asset_address):
        """ Return a proxy to interact with an asset. """
        if asset_address not in self.address_asset:
            self.address_asset[asset_address] = Asset(
                self.client,
                asset_address,
            )

        return self.address_asset[asset_address]

    def netting_channel(self, netting_channel_address):
        """ Return a proxy to interact with a NettingChannelContract. """
        if netting_channel_address not in self.address_contract:
            channel = NettingChannel(self.client, netting_channel_address)
            self.address_contract[netting_channel_address] = channel

        return self.address_contract[netting_channel_address]

    def manager(self, manager_address):
        """ Return a proxy to interact with a ChannelManagerContract. """
        if manager_address not in self.address_manager:
            manager = ChannelManager(self.client, manager_address)
            asset_address = manager.asset_address()

<<<<<<< HEAD
    def __init__(self, host_port, privkey, address, registry_address):
        """
        Args:
            host_port (Tuple[(str, int)]): two-tuple with the (address, host)
                of the JSON-RPC server.
        """
        channel_manager_abi = get_abi_from_file(get_contract_path('ChannelManagerContract.sol'))
        netting_contract_abi = get_abi_from_file(get_contract_path('NettingChannelContract.sol'))
        registry_abi = get_abi_from_file(get_contract_path('Registry.sol'))

        jsonrpc_client = JSONRPCClient(
                host=host_port[0],
                port=host_port[1],
                sender=address,
                privkey=privkey,
                )
=======
            self.asset_manager[asset_address] = manager
            self.address_manager[manager_address] = manager

        return self.address_manager[manager_address]

    def manager_by_asset(self, asset_address):
        """ Find the channel manager for `asset_address` and return a proxy to interact with it. """
        if asset_address not in self.asset_manager:
            asset = self.asset(asset_address)  # check that the asset exists
            manager_address = self.default_registry.manager_address_by_asset(asset.address)
            manager = ChannelManager(self.client, address_decoder(manager_address))

            self.asset_manager[asset_address] = manager
            self.address_manager[manager_address] = manager

        return self.asset_manager[asset_address]

    def registry(self, registry_address):
        if registry_address not in self.address_registry:
            self.address_registry[registry_address] = Registry(
                self.client,
                registry_address,
            )
>>>>>>> 6058217f

        return self.address_registry[registry_address]

    def block_number(self):
        return self.client.blocknumber()

    def uninstall_filter(self, filter_id):
        self.client.call('eth_uninstallFilter', quantity_encoder(filter_id))


class Filter(object):
    def __init__(self, jsonrpc_client, filter_id):
        self.filter_id = filter_id
        self.client = jsonrpc_client

    def changes(self):
        filter_changes = self.client.call(
            'eth_getFilterChanges',
            quantity_encoder(self.filter_id),
        )

        result = list()
        for log_event in filter_changes:
            address = address_decoder(log_event['address'])
            data = data_decoder(log_event['data'])
            topics = [
                decode_topic(topic)
                for topic in log_event['topics']
            ]

            result.append({
                'topics': topics,
                'data': data,
                'address': address,
            })

        return result

    def uninstall(self):
        self.client.call(
            'eth_uninstallFilter',
            quantity_encoder(self.filter_id),
        )


<<<<<<< HEAD
    def _code_exists(self, address):
        """ Return True if the address contains code, False otherwise. """
        result = self.client.call('eth_getCode', address, 'latest')
=======
class Asset(object):
    def __init__(self, jsonrpc_client, asset_address, startgas=GAS_LIMIT,  # pylint: disable=too-many-arguments
                 gasprice=GAS_PRICE, timeout=DEFAULT_TIMEOUT):
        result = jsonrpc_client.call(
            'eth_getCode',
            asset_address.encode('hex'),
            'latest',
        )
>>>>>>> 6058217f

        if result == '0x':
            raise ValueError('Address given for asset {} does not contain code'.format(
                asset_address.encode('hex'),
            ))

        proxy = jsonrpc_client.new_abi_contract(
            HUMAN_TOKEN_ABI,
            asset_address.encode('hex'),
        )

        self.address = asset_address
        self.proxy = proxy
        self.client = jsonrpc_client
        self.startgas = startgas
        self.gasprice = gasprice
        self.timeout = timeout

    def approve(self, contract_address, allowance):
        """ Aprove `contract_address` to transfer up to `deposit` amount of token. """
        transaction_hash = self.proxy.approve.transact(
            contract_address,
            allowance,
            startgas=self.startgas,
            gasprice=self.gasprice,
        )
        self.client.poll(transaction_hash.decode('hex'), timeout=self.timeout)

    def balance_of(self, address):
        """ Return the balance of `address`. """
        return self.proxy.balanceOf.call(address)


class Registry(object):
    def __init__(self, jsonrpc_client, registry_address, startgas=GAS_LIMIT,  # pylint: disable=too-many-arguments
                 gasprice=GAS_PRICE, timeout=DEFAULT_TIMEOUT):
        result = jsonrpc_client.call(
            'eth_getCode',
            registry_address.encode('hex'),
            'latest',
        )

        if result == '0x':
            raise ValueError('Asset address {} does not contain code'.format(
                registry_address.encode('hex'),
            ))

        proxy = jsonrpc_client.new_abi_contract(
            REGISTRY_ABI,
            registry_address.encode('hex'),
        )

        self.address = registry_address
        self.proxy = proxy
        self.client = jsonrpc_client
        self.startgas = startgas
        self.gasprice = gasprice
        self.timeout = timeout

    def manager_address_by_asset(self, asset_address):
        """ Return the channel manager address for the given asset. """
        return self.proxy.channelManagerByAsset.call(asset_address)

    def add_asset(self, asset_address):
        transaction_hash = self.proxy.addAsset(
            asset_address,
            startgas=self.startgas,
        )
        self.client.poll(transaction_hash.decode('hex'), timeout=self.timeout)

        return self.proxy.channelManagerByAsset.call(
            asset_address,
            startgas=GAS_LIMIT,
        ).decode('hex')

    def asset_addresses(self):
        return [
            address_decoder(address)
            for address in self.proxy.assetAddresses.call(startgas=self.startgas)
        ]


class ChannelManager(object):
    def __init__(self, jsonrpc_client, manager_address, startgas=GAS_LIMIT,  # pylint: disable=too-many-arguments
                 gasprice=GAS_PRICE, timeout=DEFAULT_TIMEOUT):
        result = jsonrpc_client.call(
            'eth_getCode',
            manager_address.encode('hex'),
            'latest',
        )

        if result == '0x':
            raise ValueError('Channel manager address {} does not contain code'.format(
                manager_address.encode('hex'),
            ))

        proxy = jsonrpc_client.new_abi_contract(
            CHANNEL_MANAGER_ABI,
            manager_address.encode('hex'),
        )

        self.address = manager_address
        self.proxy = proxy
        self.client = jsonrpc_client
        self.startgas = startgas
        self.gasprice = gasprice
        self.timeout = timeout

    def asset_address(self):
        """ Return the asset of this manager. """
        return address_decoder(self.proxy.assetToken.call())

    def new_netting_channel(self, peer1, peer2, settle_timeout):
        if privtoaddr(self.client.privkey) == peer1:
            other = peer2
        else:
            other = peer1

        transaction_hash = self.proxy.newChannel.transact(
            other,
            settle_timeout,
            startgas=self.startgas,
            gasprice=self.gasprice,
        )
        self.client.poll(transaction_hash.decode('hex'), timeout=self.timeout)

        address_encoded = self.proxy.get.call(
            other,
            startgas=GAS_LIMIT,
        )
        return address_decoder(address_encoded)

    def channels_addresses(self):
        # for simplicity the smart contract return a shallow list where every
        # second item forms a tuple
        channel_flat_encoded = self.proxy.getAllChannels.call(startgas=self.startgas)

        channel_flat = [
            channel.decode('hex')
            for channel in channel_flat_encoded
        ]

        # [a,b,c,d] -> [(a,b),(c,d)]
        channel_iter = iter(channel_flat)
        return zip(channel_iter, channel_iter)

    def channels_by_participant(self, participant_address):  # pylint: disable=invalid-name
        """ Return a list of channel address that `participant_address` is a participant. """
        address_list = self.proxy.nettingContractsByAddress.call(
            participant_address,
            startgas=self.startgas,
        )

        return [
            address_decoder(address)
            for address in address_list
        ]

    def channelnew_filter(self, participant_address):  # pylint: disable=unused-argument
        """ Install a new filter for ChannelNew events.

        Return:
            Filter: The filter instance.
        """
        # participant_address_hex = participant_address.encode('hex')
        # topics = [
        #     CHANNELNEW_EVENTID, [node_address_hex, None], [None, node_address_hex],
        # ]
        topics = [CHANNELNEW_EVENTID]

        channel_manager_address_bin = self.proxy.address
        filter_id = self.client.new_filter(
            address=channel_manager_address_bin,
            topics=topics,
        )

        return Filter(
            self.client,
            filter_id,
        )


class NettingChannel(object):
    def __init__(self, jsonrpc_client, channel_address, startgas=GAS_LIMIT,  # pylint: disable=too-many-arguments
                 gasprice=GAS_PRICE, timeout=DEFAULT_TIMEOUT):
        result = jsonrpc_client.call(
            'eth_getCode',
            channel_address.encode('hex'),
            'latest',
        )

        if result == '0x':
            raise ValueError('Address given for netting channel {} does not contain code'.format(
                channel_address.encode('hex'),
            ))

        proxy = jsonrpc_client.new_abi_contract(
            NETTING_CHANNEL_ABI,
            channel_address.encode('hex'),
        )

        self.address = channel_address
        self.proxy = proxy
        self.client = jsonrpc_client
        self.startgas = startgas
        self.gasprice = gasprice
        self.timeout = timeout

    def asset_address(self):
        return address_decoder(self.proxy.assetAddress.call())

    def detail(self, our_address):
        data = self.proxy.addressAndBalance.call(startgas=self.startgas)
        settle_timeout = self.proxy.settleTimeout.call(startgas=self.startgas)

        if data[0].decode('hex') == our_address:
            return {
                'our_address': address_decoder(data[0]),
                'our_balance': data[1],
                'partner_address': address_decoder(data[2]),
                'partner_balance': data[3],
                'settle_timeout': settle_timeout,
            }

        if data[2].decode('hex') == our_address:
            return {
                'our_address': address_decoder(data[2]),
                'our_balance': data[3],
                'partner_address': address_decoder(data[0]),
                'partner_balance': data[1],
                'settle_timeout': settle_timeout,
            }

        raise ValueError('We [{}] are not a participant of the given channel ({}, {})'.format(
            pex(our_address),
            data[0],
            data[2],
        ))

    def settle_timeout(self):
        settle_timeout = self.proxy.settleTimeout.call()
        return settle_timeout

    def isopen(self):
        if self.proxy.closed(startgas=self.startgas) != 0:
            return False

        return self.proxy.opened(startgas=self.startgas) != 0

    def partner(self, our_address):
        data = self.proxy.addressAndBalance.call(startgas=GAS_LIMIT)

        if data[0].decode('hex') == our_address:
            return address_decoder(data[2].decode('hex'))

        if data[2].decode('hex') == our_address:
            return address_decoder(data[0].decode('hex'))

        raise ValueError('We [{}] are not a participant of the given channel ({}, {})'.format(
            pex(our_address),
            data[0],
            data[2],
        ))

    def deposit(self, our_address, amount):  # pylint: disable=unused-argument
        if not isinstance(amount, (int, long)):
            raise ValueError('amount needs to be an integral number.')

        transaction_hash = self.proxy.deposit.transact(
            amount,
            startgas=self.startgas,
            gasprice=self.gasprice,
        )
        self.client.poll(transaction_hash.decode('hex'), timeout=self.timeout)

    def close(self, our_address, first_transfer, second_transfer):
        raise NotImplementedError()

    def settle(self):
        raise NotImplementedError()

    def channelnewbalance_filter(self):
        """ Install a new filter for ChannelNewBalance events.

        Return:
            Filter: The filter instance.
        """
        netting_channel_address_bin = self.proxy.address
        topics = [CHANNELNEWBALANCE_EVENTID]

        filter_id = self.client.new_filter(
            address=netting_channel_address_bin,
            topics=topics,
        )

        return Filter(
            self.client,
            filter_id,
        )

    def channelsecretrevealed_filter(self):
        """ Install a new filter for ChannelSecret events.

        Return:
            Filter: The filter instance.
        """
        netting_channel_address_bin = self.proxy.address
        topics = [CHANNELSECRETREVEALED_EVENTID]

        filter_id = self.client.new_filter(
            address=netting_channel_address_bin,
            topics=topics,
        )

        return Filter(
            self.client,
            filter_id,
        )


class BlockChainServiceMock(object):
    """ Mock implementation of BlockChainService that doesn't do JSON-RPC and
    doesn't require a running node.

    A mock block chain, the user can assume that this mock represents
    up-to-date information.

    The actions that the user can perform on the blockchain are:

        - Transfer money to a contract/channel to create it
        - Create a new channel, by executing an exiting contract

        - Call a method in an existing channel (close and settle)
        - List existing  channels for a given address (?)

    Note:
        This class is built for testing purposes.
    """
    # HACK: Using a singleton to share state among all nodes in a test
    _instance = None

    def __new__(cls, *args, **kwargs):  # pylint: disable=unused-argument
        # This check was added to force proper cleanup (set _instance to
        # None at the end of each test)
        if cls._instance is None:
            raise Exception(
                'Do not instantiate this class directly, use the '
                'blockchain_service fixture'
            )

        if cls._instance is True:
            blockchain_service = super(BlockChainServiceMock, cls).__new__(cls, *args, **kwargs)

            # __init__ is executed multiple times, so we need to do the
            # initializatoin here (otherwise the values would be overwritten)
            blockchain_service.block_number_ = 0
            blockchain_service.address_asset = dict()
            blockchain_service.address_manager = dict()
            blockchain_service.address_contract = dict()
            blockchain_service.address_registry = dict()
            blockchain_service.asset_manager = dict()

            registry = RegistryMock(
                blockchain_service,
                address=MOCK_REGISTRY_ADDRESS,
            )
            blockchain_service.default_registry = registry
            blockchain_service.address_registry[MOCK_REGISTRY_ADDRESS] = registry

            cls._instance = blockchain_service

        return cls._instance
    # /HACK

    # Note: all these methods need to be "atomic" because the mock is going to
    # be used by multiple clients. Not using blocking functions should be
    # sufficient
    def __init__(self, jsonrpc_client, registry_address, timeout=None):
        pass

    def next_block(self):
        """ Equivalent to the mining of a new block.

        Note:
            This method does not create any representation of the new block, it
            just increases current block number. This is necessary since the
            channel contract needs the current block number to decide if the
            closing of a channel can be closed or not.
        """
        self.block_number_ += 1

    def block_number(self):
        return self.block_number_

    def asset(self, asset_address):
        return self.address_asset[asset_address]

    def netting_channel(self, netting_channel_address):
        return self.address_contract[netting_channel_address]

    def manager(self, manager_address):
        return self.address_manager[manager_address]

    def manager_by_asset(self, asset_address):
        return self.asset_manager[asset_address]

    def registry(self, registry_address):
        return self.address_registry[registry_address]

    def uninstall_filter(self, filter_id):
        pass


class FilterMock(object):
    def __init__(self, jsonrpc_client, filter_id):
        self.filter_id = filter_id
        self.client = jsonrpc_client
        self.events = list()

    def changes(self):
        events = self.events
        self.events = list()
        return events

    def event(self, event):
        self.events.append(event)

    def uninstall(self):
        self.events = list()


class AssetMock(object):
    def __init__(self, blockchain, address=None):
        self.address = address or make_address()
        self.blockchain = blockchain

        self.contract_allowance = defaultdict(int)

    def approve(self, contract_address, allowance):
        self.contract_allowance[contract_address] += allowance

    def balance_of(self, address):  # pylint: disable=unused-argument,no-self-use
        return float('inf')


class RegistryMock(object):
    def __init__(self, blockchain, address=None):
        self.address = address or make_address()
        self.blockchain = blockchain

        self.asset_manager = dict()
        self.address_asset = dict()

    def manager_address_by_asset(self, asset_address):
        return self.asset_manager[asset_address].address

    def add_asset(self, asset_address):
        """ The equivalent of instatiating a new `ChannelManagerContract`
        contract that will manage channels for a given asset in the blockchain.

        Raises:
            ValueError: If asset_address is not a valid address or is already registered.
        """
        if asset_address in self.address_asset:
            raise ValueError('duplicated address {}'.format(encode_hex(asset_address)))

        asset = AssetMock(self.blockchain, address=asset_address)
        manager = ChannelManagerMock(self.blockchain, asset_address)

        self.address_asset[asset_address] = asset
        self.asset_manager[asset_address] = manager

        self.blockchain.address_asset[asset_address] = asset
        self.blockchain.address_manager[manager.address] = manager
        self.blockchain.asset_manager[asset_address] = manager

    def asset_addresses(self):
        return self.address_asset.keys()


class ChannelManagerMock(object):
    def __init__(self, blockchain, asset_address, address=None):
        self.address = address or make_address()
        self.blockchain = blockchain

        self.asset_address_ = asset_address
        self.pair_channel = dict()
        self.participant_channels = defaultdict(list)
        self.participant_filter = defaultdict(list)
        self.address_filter = defaultdict(list)

    def asset_address(self):
        return self.asset_address_

    def new_netting_channel(self, peer1, peer2, settle_timeout):
        """ Creates a new netting contract between peer1 and peer2.

        Raises:
            ValueError: If peer1 or peer2 is not a valid address.
        """
        if not isaddress(peer1):
            raise ValueError('The pee1 must be a valid address')

        if not isaddress(peer2):
            raise ValueError('The peer2 must be a valid address')

        pair = tuple(sorted((peer1, peer2)))
        if pair in self.pair_channel:
            raise ValueError('({}, {}) already have a channel'.format(
                encode_hex(peer1),
                encode_hex(peer2)
            ))

        channel = NettingChannelMock(
            self.blockchain,
            self.asset_address(),
            peer1,
            peer2,
            settle_timeout,
        )
        self.pair_channel[pair] = channel
        self.participant_channels[peer1].append(channel)
        self.participant_channels[peer2].append(channel)

        self.blockchain.address_contract[channel.address] = channel

        # generate the events
        for filter_ in self.address_filter[peer1]:
            filter_.event()

        for filter_ in self.address_filter[peer2]:
            filter_.event()

        return channel.address

    def channels_addresses(self):
        return self.pair_channel.keys()

    def channels_by_participant(self, peer_address):
        return [
            channel.address
            for channel in self.participant_channels[peer_address]
        ]

    def channelnew_filter(self, participant_address):
        filter_ = FilterMock(None, next(FILTER_ID_GENERATOR))
        self.address_filter[participant_address] = filter_
        return filter_


class NettingChannelMock(object):
    def __init__(self, blockchain, asset_address, peer1, peer2, settle_timeout,  # pylint: disable=too-many-arguments
                 address=None):
        self.address = address or make_address()
        self.blockchain = blockchain

        self.contract = NettingChannelContract(
            asset_address,
            self.address,
            peer1,
            peer2,
            settle_timeout,
        )

        self.newbalance_filters = list()
        self.secretrevealed_filters = list()

    def asset_address(self):
        return self.contract.asset_address

    def detail(self, our_address):
        partner_address = self.contract.partner(our_address)

        our_balance = self.contract.participants[our_address].deposit
        partner_balance = self.contract.participants[partner_address].deposit

        return {
            'our_address': our_address,
            'our_balance': our_balance,
            'partner_address': partner_address,
            'partner_balance': partner_balance,
            'settle_timeout': self.contract.settle_timeout,
        }

    def settle_timeout(self):
        return self.contract.settle_timeout

    def isopen(self):
        return self.contract.isopen

    def partner(self, our_address):
        return self.contract.partner(our_address)

    def deposit(self, our_address, amount):
        self.contract.deposit(our_address, amount, self.blockchain.block_number())

    def close(self, our_address, first_transfer, second_transfer):
        ctx = {
            'block_number': self.blockchain.block_number(),
            'msg.sender': our_address,
        }

        first_encoded = None
        second_encoded = None

        if first_transfer is not None:
            first_encoded = first_transfer.encode()

        if second_transfer is not None:
            second_encoded = second_transfer.encode()

        self.contract.close(
            ctx,
            first_encoded,
            second_encoded,
        )

    def update_transfer(self, our_address, transfer):
        ctx = {
            'block_number': self.blockchain.block_number(),
            'msg.sender': our_address,
        }

        if transfer is not None:
            self.contract.update_transfer(
                ctx,
                transfer.encode(),
            )

    def unlock(self, our_address, unlocked_transfers):
        ctx = {
            'block_number': self.blockchain.block_number(),
            'msg.sender': our_address,
        }

        for merkle_proof, locked_encoded, secret in unlocked_transfers:
            merkleproof_encoded = ''.join(merkle_proof)

            self.contract.unlock(
                ctx,
                locked_encoded,
                merkleproof_encoded,
                secret,
            )

    def settle(self):
        ctx = {
            'block_number': self.blockchain.block_number(),
        }
        self.contract.settle(ctx)

    def channelnewbalance_filter(self):
        filter_ = FilterMock(None, next(FILTER_ID_GENERATOR))
        self.newbalance_filters.append(filter_)
        return filter_

    def channelsecretrevealed_filter(self):
        filter_ = FilterMock(None, next(FILTER_ID_GENERATOR))
        self.secretrevealed_filters.append(filter_)
        return filter_<|MERGE_RESOLUTION|>--- conflicted
+++ resolved
@@ -5,7 +5,6 @@
 from itertools import count
 
 from ethereum import slogging
-
 from ethereum import _solidity
 from ethereum.utils import denoms, privtoaddr, int_to_big_endian, encode_hex
 from pyethapp.jsonrpc import address_decoder, data_decoder, quantity_encoder
@@ -46,14 +45,9 @@
     return int(topic[2:], 16)
 
 
-<<<<<<< HEAD
-def get_abi_from_file(contract_path):
-    return solidity.mk_full_signature(None, path=contract_path)
-=======
 class BlockChainService(object):
     """ Exposes the blockchain's state through JSON-RPC. """
     # pylint: disable=too-many-instance-attributes,unused-argument
->>>>>>> 6058217f
 
     def __init__(self, jsonrpc_client, registry_address):
         self.address_asset = dict()
@@ -89,24 +83,6 @@
             manager = ChannelManager(self.client, manager_address)
             asset_address = manager.asset_address()
 
-<<<<<<< HEAD
-    def __init__(self, host_port, privkey, address, registry_address):
-        """
-        Args:
-            host_port (Tuple[(str, int)]): two-tuple with the (address, host)
-                of the JSON-RPC server.
-        """
-        channel_manager_abi = get_abi_from_file(get_contract_path('ChannelManagerContract.sol'))
-        netting_contract_abi = get_abi_from_file(get_contract_path('NettingChannelContract.sol'))
-        registry_abi = get_abi_from_file(get_contract_path('Registry.sol'))
-
-        jsonrpc_client = JSONRPCClient(
-                host=host_port[0],
-                port=host_port[1],
-                sender=address,
-                privkey=privkey,
-                )
-=======
             self.asset_manager[asset_address] = manager
             self.address_manager[manager_address] = manager
 
@@ -130,7 +106,6 @@
                 self.client,
                 registry_address,
             )
->>>>>>> 6058217f
 
         return self.address_registry[registry_address]
 
@@ -176,11 +151,6 @@
         )
 
 
-<<<<<<< HEAD
-    def _code_exists(self, address):
-        """ Return True if the address contains code, False otherwise. """
-        result = self.client.call('eth_getCode', address, 'latest')
-=======
 class Asset(object):
     def __init__(self, jsonrpc_client, asset_address, startgas=GAS_LIMIT,  # pylint: disable=too-many-arguments
                  gasprice=GAS_PRICE, timeout=DEFAULT_TIMEOUT):
@@ -189,7 +159,6 @@
             asset_address.encode('hex'),
             'latest',
         )
->>>>>>> 6058217f
 
         if result == '0x':
             raise ValueError('Address given for asset {} does not contain code'.format(
