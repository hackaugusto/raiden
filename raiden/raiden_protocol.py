--- conflicted
+++ resolved
@@ -145,29 +145,18 @@
                     pex(receiver_address),
                 )
 
-<<<<<<< HEAD
-            self.address_queue[receiver_address] = NotifyingQueue()
-            self.address_greenlet[receiver_address] = gevent.spawn(
-                self._send_queued_messages,
-                receiver_address,
-=======
             self.address_queue[key] = NotifyingQueue()
             self.address_greenlet[receiver_address] = gevent.spawn(
                 self._send_queued_messages,
                 receiver_address,
                 queue_name,
->>>>>>> df9eff2a
             )
 
         # XXX: consider changing to a echohash only queue and storing the
         # message data in echohash_asyncresult
         self.address_queue[key].put((message, messagedata, echohash))
 
-<<<<<<< HEAD
-    def _send_ack(self, host_port, messagedata, messagehash):  # pylint: disable=unused-argument
-=======
     def _send_ack(self, host_port, messagedata):
->>>>>>> df9eff2a
         # ACK should not go into the queue
         self.transport.send(
             self.raiden,
@@ -278,15 +267,9 @@
 
             if log.isEnabledFor(logging.INFO):
                 log.info(
-<<<<<<< HEAD
-                    'MESSAGE RECEIVED node:%s msghash:%s %s',
-                    pex(self.raiden.address),
-                    pex(msghash),
-=======
                     'MESSAGE RECEIVED node:%s echohash:%s %s',
                     pex(self.raiden.address),
                     pex(echohash),
->>>>>>> df9eff2a
                     message,
                 )
 
